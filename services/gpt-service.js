const EventEmitter = require("events");
const OpenAI = require('openai');

function check_inventory(model) {
  console.log("GPT -> called check_inventory");
  if (model?.toLowerCase().includes("pro")) {
    return JSON.stringify({ stock: 10 });
  } else if (model?.toLowerCase().includes("max")) {
    return JSON.stringify({ stock: 0 });
  } else {
    return JSON.stringify({ stock: 100 });
  }
}

function check_price(model) {
  console.log("GPT -> called check_price");
  if (model?.toLowerCase().includes("pro")) {
    return JSON.stringify({ price: 249 });
  } else if (model?.toLowerCase().includes("max")) {
    return JSON.stringify({ price: 549 });
  } else {
    return JSON.stringify({ price: 149 });
  }
}

function place_order(model, quantity) {
  console.log("GPT -> called place_order");
  
  // generate a random order number that is 7 digits 
  orderNum = Math.floor(Math.random() * (9999999 - 1000000 + 1) + 1000000);

  // check model and return the order number and price with 7.9% sales tax
  if (model?.toLowerCase().includes("pro")) {
    return JSON.stringify({ orderNumber: orderNum, price: Math.floor(quantity * 249 * 1.79)});
  } else if (model?.toLowerCase().includes("max")) {
    return JSON.stringify({ orderNumber: orderNum, price: Math.floor(quantity * 549 * 1.79) });
  }
  return JSON.stringify({ orderNumber: orderNum, price: Math.floor(quantity * 179 * 1.79) });
}

class GptService extends EventEmitter {
  constructor() {
    super();
    this.openai = new OpenAI();
    this.userContext = [
<<<<<<< HEAD
      {"role": "system", "content": "You are a helpful assistant chatting with a user on the phone. Keep your responses cheerful and brief. Add a '•' symbol every 5 to 10 words at natural pauses where your response can be split for text to speech."},
    ]
  }
  
  async completion(text, interactionCount) {
    try {
      this.userContext.push({"role": "user", "content": text})
  
      const stream = await this.openai.chat.completions.create({
        model: "gpt-4",
        messages: this.userContext,
        stream: true,
      });
    
      let completeResponse = ""
      let partialResponse = ""
  
      for await (const chunk of stream) {
        let content = chunk.choices[0]?.delta?.content || ""
        completeResponse += content;
        if(content.trim().slice(-1) === "•" || chunk.choices[0]?.finish_reason === "stop") {
          console.log(partialResponse)
          this.emit("gptreply", partialResponse, interactionCount);
          partialResponse = ""
        } else {
          partialResponse += content 
=======
      { "role": "system", "content": "You are an outbound sales representative selling Apple Airpods. You have a youthful and cheery personality. Keep your responses as brief as possible but make every attempt to keep the caller on the phone without being rude. Don't ask more than 1 question at a time. Don't make assumptions about what values to plug into functions. Ask for clarification if a user request is ambiguous. Speak out all prices to include the currency. Please help them decide between the airpods, airpods pro and airpods max by asking questions like 'Do you prefer headphones that go in your ear or over the ear?'. If they are trying to choose between the airpods and airpods pro try asking them if they need noise canceling. Once you know which model they would like ask them how many they would like to purchase and try to get them to place an order." },
      { "role": "assistant", "content": "Hello! I understand you're looking for a pair of AirPods, is that correct?" },
    ]
  }

  async completion(text, interactionCount, role = "user", name = "user") {
    if (name != "user") {
      this.userContext.push({ "role": role, "name": name, "content": text })
    } else {
      this.userContext.push({ "role": role, "content": text })
    }

    const availableFunctions = {
      check_inventory: check_inventory,
      check_price: check_price,
      place_order: place_order,
    };

    // create metadata for all the available functions to pass to completions API
    const tools = [
      {
        type: "function",
        function: {
          name: "check_inventory",
          description: "Check the inventory of airpods, airpods pro or airpods max.",
          parameters: {
            type: "object",
            properties: {
              model: {
                type: "string",
                "enum": ["airpods", "airpods pro", "airpods max"],
                description: "The model of airpods, either the airpods, airpods pro or airpods max",
              },
            },
            required: ["model"],
          },
          returns: {
            type: "object",
            properties: {
              stock: {
                type: "integer",
                description: "An integer containing how many of the model are in currently in stock."
              }
            }
          }
        },
      },
      {
        type: "function",
        function: {
          name: "check_price",
          description: "Check the price of given model of airpods, airpods pro or airpods max.",
          parameters: {
            type: "object",
            properties: {
              model: {
                type: "string",
                "enum": ["airpods", "airpods pro", "airpods max"],
                description: "The model of airpods, either the airpods, airpods pro or airpods max",
              },
            },
            required: ["model"],
          },
          returns: {
            type: "object",
            properties: {
              price: {
                type: "integer",
                description: "the price of the model"
              }
            }
          }
        },
      },
      {
        type: "function",
        function: {
          name: "place_order",
          description: "Places an order for a set of airpods.",
          parameters: {
            type: "object",
            properties: {
              model: {
                type: "string",
                "enum": ["airpods", "airpods pro"],
                description: "The model of airpods, either the regular or pro",
              },
              quantity: {
                type: "integer",
                description: "The number of airpods they want to order",
              },
            },
            required: ["type", "quantity"],
          },
          returns: {
            type: "object",
            properties: {
              price: {
                type: "integer",
                description: "The total price of the order"
              },
              orderNumber: {
                type: "integer",
                description: "The order number associated with the order."
              }
            }
          }
        },
      },
    ];

    // Step 1: Send user transcription to Chat GPT
    const stream = await this.openai.chat.completions.create({
      model: "gpt-4-1106-preview",
      messages: this.userContext,
      tools: tools,
      stream: true,
    });

    let completeResponse = ""
    let partialResponse = ""
    let functionName = ""
    let functionArgs = ""
    let finishReason = ""

    for await (const chunk of stream) {
      let content = chunk.choices[0]?.delta?.content || ""
      let deltas = chunk.choices[0].delta

      // Step 2: check if GPT wanted to call a function
      if (deltas.tool_calls) {

        // Step 3: call the function
        let name = deltas.tool_calls[0]?.function?.name || "";
        if (name != "") {
          functionName = name;
        }
        let args = deltas.tool_calls[0]?.function?.arguments || "";
        if (args != "") {
          // args are streamed as JSON string so we need to concatenate all chunks
          functionArgs += args;
        }
      }
      // check to see if it is finished
      finishReason = chunk.choices[0].finish_reason;

      // need to call function on behalf of Chat GPT with the arguments it parsed from the conversation
      if (finishReason === "tool_calls") {
        // parse JSON string of args into JSON object
        try {
          functionArgs = JSON.parse(functionArgs)
        } catch (error) {
          // was seeing an error where sometimes we have two sets of args
          if (functionArgs.indexOf('{') != functionArgs.lastIndexOf('{'))
            functionArgs = JSON.parse(functionArgs.substring(functionArgs.indexOf(''), functionArgs.indexOf('}') + 1));
        }

        const functionToCall = availableFunctions[functionName];
        let functionResponse = null;
        // execute the correct function with the correct arguments
        if (functionName === 'check_inventory' || functionName === 'check_price') {
          functionResponse = functionToCall(
            functionArgs.model
          );
        } else if (functionName === 'place_order') {
          functionResponse = functionToCall(
            functionArgs.model,
            functionArgs.quantity
          )
        }

        // Step 4: send the info on the function call and function response to GPT
        this.userContext.push({
          role: 'function',
          name: functionName,
          content: functionResponse,
        }); // extend conversation with function response

        // call the completion function again but pass in the function response to have OpenAI generate a new assistant response
        await this.completion(functionResponse, interactionCount, 'function', functionName);
      } else {
        completeResponse += content;

        // GPT is done streaming, emit last partial response and add complete response to userContext
        if (finishReason === "length" || finishReason === "stop") {
          // emit the gptreply event for the TTS service to pick up
          this.emit("gptreply", partialResponse, interactionCount);
          // add what the assistant said to the context/conversation history
          this.userContext.push({ "role": "assistant", "content": completeResponse })
          return;
        } else { // GPT is still streaming
          // if we've reached the end of a sentence then emit that sentence to be spoken via TTS
          partialResponse += content
          if (content.slice(-1) === "." || content.slice(-1) === "!") {
            console.log(partialResponse)
            this.emit("gptreply", partialResponse, interactionCount);
            partialResponse = ""
          }
>>>>>>> 8a03adfa
        }
      }
    
      this.userContext.push({"role": "assistant", "content": completeResponse})
<<<<<<< HEAD
    } catch (err) {
      console.log(err);
=======
>>>>>>> 8a03adfa
    }
  }
}

module.exports = { GptService }<|MERGE_RESOLUTION|>--- conflicted
+++ resolved
@@ -43,35 +43,7 @@
     super();
     this.openai = new OpenAI();
     this.userContext = [
-<<<<<<< HEAD
-      {"role": "system", "content": "You are a helpful assistant chatting with a user on the phone. Keep your responses cheerful and brief. Add a '•' symbol every 5 to 10 words at natural pauses where your response can be split for text to speech."},
-    ]
-  }
-  
-  async completion(text, interactionCount) {
-    try {
-      this.userContext.push({"role": "user", "content": text})
-  
-      const stream = await this.openai.chat.completions.create({
-        model: "gpt-4",
-        messages: this.userContext,
-        stream: true,
-      });
-    
-      let completeResponse = ""
-      let partialResponse = ""
-  
-      for await (const chunk of stream) {
-        let content = chunk.choices[0]?.delta?.content || ""
-        completeResponse += content;
-        if(content.trim().slice(-1) === "•" || chunk.choices[0]?.finish_reason === "stop") {
-          console.log(partialResponse)
-          this.emit("gptreply", partialResponse, interactionCount);
-          partialResponse = ""
-        } else {
-          partialResponse += content 
-=======
-      { "role": "system", "content": "You are an outbound sales representative selling Apple Airpods. You have a youthful and cheery personality. Keep your responses as brief as possible but make every attempt to keep the caller on the phone without being rude. Don't ask more than 1 question at a time. Don't make assumptions about what values to plug into functions. Ask for clarification if a user request is ambiguous. Speak out all prices to include the currency. Please help them decide between the airpods, airpods pro and airpods max by asking questions like 'Do you prefer headphones that go in your ear or over the ear?'. If they are trying to choose between the airpods and airpods pro try asking them if they need noise canceling. Once you know which model they would like ask them how many they would like to purchase and try to get them to place an order." },
+      { "role": "system", "content": "You are an outbound sales representative selling Apple Airpods. You have a youthful and cheery personality. Keep your responses as brief as possible but make every attempt to keep the caller on the phone without being rude. Don't ask more than 1 question at a time. Don't make assumptions about what values to plug into functions. Ask for clarification if a user request is ambiguous. Speak out all prices to include the currency. Please help them decide between the airpods, airpods pro and airpods max by asking questions like 'Do you prefer headphones that go in your ear or over the ear?'. If they are trying to choose between the airpods and airpods pro try asking them if they need noise canceling. Once you know which model they would like ask them how many they would like to purchase and try to get them to place an order. Add a '•' symbol every 5 to 10 words at natural pauses where your response can be split for text to speech." },
       { "role": "assistant", "content": "Hello! I understand you're looking for a pair of AirPods, is that correct?" },
     ]
   }
@@ -253,9 +225,8 @@
         await this.completion(functionResponse, interactionCount, 'function', functionName);
       } else {
         completeResponse += content;
-
         // GPT is done streaming, emit last partial response and add complete response to userContext
-        if (finishReason === "length" || finishReason === "stop") {
+        if (finishReason === "length" || finishReason === "stop" || content.trim().slice(-1) === "•") {
           // emit the gptreply event for the TTS service to pick up
           this.emit("gptreply", partialResponse, interactionCount);
           // add what the assistant said to the context/conversation history
@@ -269,16 +240,10 @@
             this.emit("gptreply", partialResponse, interactionCount);
             partialResponse = ""
           }
->>>>>>> 8a03adfa
         }
       }
     
       this.userContext.push({"role": "assistant", "content": completeResponse})
-<<<<<<< HEAD
-    } catch (err) {
-      console.log(err);
-=======
->>>>>>> 8a03adfa
     }
   }
 }
