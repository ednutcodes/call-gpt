const EventEmitter = require("events");
const fetch = require('node-fetch');

class TextToSpeechService extends EventEmitter {
  constructor(config) {
    super();
    this.config = config;
    this.config.voiceId ||= process.env.VOICE_ID;
  }

  async generate(text, interactionCount) {
<<<<<<< HEAD
=======
    if (!text) { return; }

>>>>>>> 8a03adfa
    try {
      const outputFormat = "ulaw_8000";
      const response = await fetch(
        `https://api.elevenlabs.io/v1/text-to-speech/${this.config.voiceId}/stream?output_format=${outputFormat}&optimize_streaming_latency=2`,
        {
          method: "POST",
          headers: {
            "xi-api-key": process.env.XI_API_KEY,
            "Content-Type": "application/json",
            accept: "audio/wav",
          },
          // TODO: Pull more config? https://docs.elevenlabs.io/api-reference/text-to-speech-stream
          body: JSON.stringify({
            model_id: process.env.XI_MODEL_ID,
            text,
          }),
        }
      );
      const audioArrayBuffer = await response.arrayBuffer();
      const label = text;
      this.emit("speech", Buffer.from(audioArrayBuffer).toString("base64"), label, interactionCount);
    } catch (err) {
      console.error("Error occurred in TextToSpeech service");
      console.error(err);
    }
  }
}

module.exports = { TextToSpeechService };<|MERGE_RESOLUTION|>--- conflicted
+++ resolved
@@ -9,11 +9,8 @@
   }
 
   async generate(text, interactionCount) {
-<<<<<<< HEAD
-=======
     if (!text) { return; }
 
->>>>>>> 8a03adfa
     try {
       const outputFormat = "ulaw_8000";
       const response = await fetch(
